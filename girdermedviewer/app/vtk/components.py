--- conflicted
+++ resolved
@@ -1,598 +1,593 @@
-<<<<<<< HEAD
-=======
-import logging
-
->>>>>>> b0c56e72
-from collections import defaultdict
-from dataclasses import dataclass
-from enum import Enum
-import logging
-import sys
-from trame.widgets import html, vtk, client
-from trame.widgets.vuetify2 import (VContainer, VCheckbox, VSlider)
-from ..utils import debounce, Button
-from .utils import (
-    create_rendering_pipeline,
-    get_number_of_slices,
-    get_position_from_slice_index,
-    get_reslice_center,
-    get_reslice_normals,
-    get_reslice_window_level,
-    get_slice_index_from_position,
-    remove_prop,
-    render_mesh_in_3D,
-    render_mesh_in_slice,
-    render_volume_as_overlay_in_slice,
-    render_volume_in_3D,
-    render_volume_in_slice,
-    reset_reslice,
-    reset_3D,
-    set_mesh_opacity,
-    set_mesh_color,
-    set_oblique_visibility,
-    set_slice_opacity,
-    set_slice_window_level,
-    set_reslice_center,
-    set_reslice_normal,
-    set_reslice_opacity,
-    set_reslice_window_level,
-    PresetParser
-)
-
-logger = logging.getLogger(__name__)
-
-
-class ToolsStrip(html.Div):
-    def __init__(self, **kwargs):
-        super().__init__(
-            classes="bg-grey-darken-4 d-flex flex-column align-center",
-            **kwargs,
-        )
-        client.Style(".v-input--selection-controls__input {margin-right: 0px!important}")
-
-        with self:
-            VCheckbox(
-                v_model=("obliques_visibility", True),
-                off_icon='mdi-eye-outline',
-                on_icon='mdi-eye-remove-outline',
-                color="black",
-                disabled=("selected.length === 0",)
-            )
-
-            Button(
-                tooltip="Reset Views",
-                icon="mdi-camera-flip-outline",
-                click=self.ctrl.reset,
-                disabled=("selected.length === 0",)
-            )
-
-
-@dataclass
-class SliderStateId:
-    value_id: str
-    min_id: str
-    max_id: str
-    step_id: str
-
-
-class ViewGutter(html.Div):
-    DEBOUNCED_SLIDER_UPDATE = True
-
-    def __init__(self, view, **kwargs):
-        super().__init__(
-            classes="gutter",
-            style=(
-                "position: absolute;"
-                "top: 0;"
-                "left: 0;"
-                "background-color: transparent;"
-                "height: 100%;"
-            ),
-            v_if=("selected.length > 0",),
-            **kwargs
-        )
-        assert view.id is not None
-        self.view = view
-        with self:
-            with html.Div(
-                v_if=("selected.length > 0",),
-                classes="gutter-content d-flex flex-column fill-height pa-2"
-            ):
-                Button(
-                    tooltip=("{{ fullscreen==null ? 'Extend to fullscreen' : 'Exit fullscreen' }}",),
-                    icon=("{{ fullscreen==null ? 'mdi-fullscreen' : 'mdi-fullscreen-exit' }}",),
-                    icon_color="white",
-                    click=self.toggle_fullscreen,
-                )
-                if isinstance(view, SliceView):
-                    slider_id = SliderStateId(
-                        value_id=f"slider_value_{view.id}",
-                        min_id=f"slider_min_{view.id}",
-                        max_id=f"slider_max_{view.id}",
-                        step_id=f"slider_step_{view.id}",
-                    )
-
-                    def _on_slice_view_modified(**kwargs):
-                        with self.state as state:
-                            range = view.get_slice_range()
-                            state.update({
-                                slider_id.min_id: range[0],
-                                slider_id.max_id: range[1],
-                                slider_id.step_id: 1,  # _view.get_slice_step()
-                                slider_id.value_id: view.get_slice()
-                            })
-
-                    self.state.change("position", "normals")(
-                        debounce(0.3, not ViewGutter.DEBOUNCED_SLIDER_UPDATE)(
-                            _on_slice_view_modified))
-
-                    VSlider(
-                        classes="slice-slider",
-                        hide_details=True,
-                        vertical=True,
-                        theme="dark",
-                        dense=True,
-                        height="100%",
-                        v_model=(slider_id.value_id, view.get_slice()),
-                        min=(slider_id.min_id, view.get_slice_range()[0]),
-                        max=(slider_id.max_id, view.get_slice_range()[1]),
-                        step=(slider_id.step_id, 1),
-                        input=(view.set_slice, f"[{slider_id.value_id}]"),
-                        # to lower the framerate when animating the slider
-                        start=self.ctrl.start_animation,
-                        end=self.ctrl.stop_animation,
-                        # needed to prevent None triggers
-                        v_if=(f'{slider_id.value_id} != null',)
-                    )
-
-    def toggle_fullscreen(self):
-        self.state.fullscreen = None if self.state.fullscreen else self.view.id
-
-
-class VtkView(vtk.VtkRemoteView):
-    """ Base class for VTK views """
-    def __init__(self, ref, **kwargs):
-        """ref is also used as id if no id is given. It can be used for CSS styling."""
-        renderer, render_window, interactor = create_rendering_pipeline()
-        super().__init__(render_window,
-                         interactive_quality=80,
-                         interactive_ratio=1,
-                         id=kwargs.pop("id", None) or ref,
-                         ref=ref,  # avoids recreating a view when UI is rebuilt
-                         **kwargs)
-        self.renderer = renderer
-        self.render_window = render_window
-        self.interactor = interactor
-        self.data = defaultdict(list)
-        self.ctrl.view_update.add(self.update)
-
-    def get_data_id(self, data):
-        return next((key for key, value in self.data.items() if data in value), None)
-
-    def get_data(self, data_id):
-        data = self.data.get(data_id, [])
-        return data[0] if len(data) else None
-
-    def get_actors(self, data_id):
-        data = [self.data[data_id]] if data_id in self.data else self.data.values()
-        return [obj for objs in data for obj in objs if obj.IsA('vtkActor')]
-
-    def register_data(self, data_id, data):
-        # Associate data (typically an actor) to data_id so that it can be
-        # removed when data_id is unregistered.
-        self.data[data_id].append(data)
-
-    def unregister_data(self, data_id, no_render=False, only_data=None):
-        """
-        :param only_data removes only the provided data if any, all associated if None
-        """
-        for data in list(self.data[data_id]):
-            if only_data is None or data == only_data:
-                remove_prop(self.renderer, data)
-                self.data[data_id].remove(data)
-        if len(self.data[data_id]) == 0:
-            self.data.pop(data_id)
-        if not no_render:
-            self.update()
-
-    def unregister_all_data(self, no_render=False):
-        data_ids = list(self.data.keys())
-        for data_id in data_ids:
-            self.unregister_data(data_id, True)
-        if not no_render:
-            self.update()
-
-    def remove_volume(self, data_id, no_render=False, only_data=None):
-        return self.unregister_data(data_id, no_render, only_data)
-
-    def remove_mesh(self, data_id, no_render=False, only_data=None):
-        return self.unregister_data(data_id, no_render, only_data)
-
-    def set_mesh_opacity(self, data_id, opacity):
-        modified = False
-        for actor in self.get_actors(data_id):
-            modified = set_mesh_opacity(actor, opacity) or modified
-        if modified is not False:
-            self.update()
-
-    def set_mesh_color(self, data_id, color):
-        modified = False
-        for actor in self.get_actors(data_id):
-            modified = set_mesh_color(actor, color) or modified
-        if modified is not False:
-            self.update()
-
-
-class Orientation(Enum):
-    SAGITTAL = 0
-    CORONAL = 1
-    AXIAL = 2
-
-
-class SliceView(VtkView):
-    """ Display volume as a 2D slice along a given axis/orientation """
-    _debounced_flush_initialized = False
-    DEBOUNCED_FLUSH = False
-
-    def __init__(self, orientation, ref, **kwargs):
-        super().__init__(ref=ref, classes=f"slice {orientation.name.lower()}", **kwargs)
-        self.orientation = orientation
-        if SliceView.DEBOUNCED_FLUSH and SliceView._debounced_flush_initialized is False:  # can't use hasattr here
-            SliceView._debounced_flush_initialized = True
-            self.server.controller.debounced_flush = debounce(0.3)(self.state.flush)
-
-        self._build_ui()
-
-        self.state.change("position", "normals")(self.on_cursor_changed)
-        self.state.change("obliques_visibility")(self.on_obliques_visibility_changed)
-
-        # in addition to self.ctrl.view_update for any view:
-        self.ctrl.slice_view_update.add(self.update)
-        # If a view is in animation, the other views must also be in animation to
-        # be rendered
-        self.ctrl.start_animation.add(self.start_animation)
-        self.ctrl.stop_animation.add(self.stop_animation)
-
-    def unregister_data(self, data_id, no_render=False, only_data=None):
-        super().unregister_data(data_id, no_render=True, only_data=None)
-        # we can't have secondary volumes without at least a primary volume
-        if not self.has_primary_volume() and self.has_secondary_volume():
-            image_slice = self.get_image_slices()[0]
-            secondary_data_id = self.get_data_id(image_slice)
-            # Replace the secondary volume into a primary volume
-            self.add_primary_volume(image_slice.GetMapper().GetDataSetInput(), secondary_data_id)
-            super().unregister_data(secondary_data_id, True, only_data=image_slice)
-
-        if not self.has_primary_volume() and self.has_mesh():
-            for mesh_slice in self.get_mesh_slices():
-                mesh_data_id = self.get_data_id(mesh_slice)
-                super().unregister_data(mesh_data_id, True, only_data=mesh_slice)
-
-        if not no_render:
-            self.update()
-
-    def flush(self):
-        if SliceView.DEBOUNCED_FLUSH:
-            self.ctrl.debounced_flush()
-        else:
-            self.state.flush()
-
-    def get_reslice_image_viewer(self, data_id=None):
-        """
-        Return the primary volume image viewer if any.
-        :param data_id if provided returns only if it matches data_id.
-        """
-        ids = [data_id] if data_id in self.data else self.data.keys()
-        data = [self.get_data(id) for id in ids if self.is_primary_volume(id)]
-        return data[0] if len(data) else None
-
-    def get_image_slices(self, data_id=None):
-        ids = [data_id] if data_id in self.data else self.data.keys()
-        data = [self.get_data(id) for id in ids if self.is_secondary_volume(id)]
-        return data
-
-    def get_mesh_slices(self, data_id=None):
-        data = [self.data[data_id]] if data_id in self.data else self.data.values()
-        return [obj for objs in data for obj in objs if obj.IsA('vtkActor')]
-
-    def add_primary_volume(self, image_data, data_id=None):
-        reslice_image_viewer = render_volume_in_slice(
-            image_data,
-            self.renderer,
-            self.orientation.value,
-            obliques=self.state.obliques_visibility
-        )
-        self.register_data(data_id, reslice_image_viewer)
-
-        reslice_cursor_widget = reslice_image_viewer.GetResliceCursorWidget()
-        reslice_image_viewer.AddObserver(
-            'InteractionEvent', self.on_slice_scroll)
-        reslice_cursor_widget.AddObserver(
-            'InteractionEvent', self.on_reslice_cursor_interaction)
-        reslice_cursor_widget.AddObserver(
-            'EndInteractionEvent', self.on_reslice_cursor_end_interaction)
-        reslice_image_viewer.GetInteractorStyle().AddObserver(
-            'WindowLevelEvent', self.on_window_leveling)
-
-        self.update()
-
-    def add_secondary_volume(self, image_data, data_id=None):
-        actor = render_volume_as_overlay_in_slice(
-            image_data,
-            self.renderer,
-            self.orientation.value
-        )
-        self.register_data(data_id, actor)
-        self.update()
-
-    def add_volume(self, image_data, data_id=None):
-        if not self.has_primary_volume():
-            self.add_primary_volume(image_data, data_id)
-            self.on_reslice_cursor_interaction(
-                self.get_reslice_image_viewer(), None)
-        else:
-            self.add_secondary_volume(image_data, data_id)
-
-    def add_mesh(self, poly_data, data_id=None):
-        actor = render_mesh_in_slice(
-            poly_data,
-            self.orientation.value,
-            self.renderer
-        )
-        self.register_data(data_id, actor)
-        self.update()
-
-    def is_primary_volume(self, data_id):
-        """
-        :see-also has_primary_volume, is_secondary_volume, get_reslice_image_viewer
-        """
-        data = self.get_data(data_id)
-        if not data:
-            return False
-        if data.IsA('vtkResliceImageViewer'):
-            return True
-        if data.IsA('vtkImageSlice'):
-            return False
-        return None
-
-    def is_secondary_volume(self, data_id):
-        """
-        :see-also is_primary_volume, get_image_slices
-        """
-        data = self.get_data(data_id)
-        if not data:
-            return False
-        if data.IsA('vtkImageSlice'):
-            return True
-        if data.IsA('vtkResliceImageViewer'):
-            return False
-        return None
-
-    def has_primary_volume(self):
-        return self.get_reslice_image_viewer() is not None
-
-    def has_secondary_volume(self):
-        return len(self.get_image_slices()) > 0
-
-    def has_mesh(self):
-        return len(self.get_mesh_slices()) > 0
-
-    def reset(self):
-        reslice_image_viewer = self.get_reslice_image_viewer()
-        if reslice_image_viewer is not None:
-            reset_reslice(reslice_image_viewer)
-            self.update()
-
-    def on_obliques_visibility_changed(self, obliques_visibility, **kwargs):
-        reslice_image_viewer = self.get_reslice_image_viewer()
-        if reslice_image_viewer is not None:
-            set_oblique_visibility(reslice_image_viewer, obliques_visibility)
-            self.update()
-
-    def set_volume_opacity(self, data_id, opacity):
-        logger.debug(f"set_volume_opacity({data_id}): {opacity}")
-        modified = False
-        reslice_image_viewer = self.get_reslice_image_viewer(data_id)
-        if reslice_image_viewer is not None:
-            modified = set_reslice_opacity(reslice_image_viewer, opacity)
-        for slice in self.get_image_slices(data_id):
-            modified = set_slice_opacity(slice, opacity) or modified
-        if modified:
-            self.update()
-
-    def set_volume_window_level(self, data_id, window_level):
-        logger.debug(f"set_volume_window_level({data_id}): {window_level}")
-        modified = False
-        reslice_image_viewer = self.get_reslice_image_viewer(data_id)
-        if reslice_image_viewer is not None:
-            modified = set_reslice_window_level(reslice_image_viewer, window_level)
-        for slice in self.get_image_slices(data_id):
-            modified = set_slice_window_level(slice, window_level) or modified
-        if modified:
-            self.update()
-
-    def set_volume_window_level_min_max(self, data_id, window_level_min_max):
-        """
-        :see-also set_volume_window_level
-        """
-        if window_level_min_max is not None:
-            window = window_level_min_max[1] - window_level_min_max[0]
-            level = (window_level_min_max[0] + window_level_min_max[1]) / 2
-            self.set_volume_window_level(data_id, (window, level))
-
-    def on_window_leveling(self, interactor_style, event):
-        self.ctrl.window_level_changed_in_view(
-            get_reslice_window_level(self.get_reslice_image_viewer()))
-
-    def on_slice_scroll(self, reslice_image_viewer, event):
-        """
-        Triggered when scrolling the current image.
-        There are 2 possible user interactions to modify the cursor:
-         - scroll
-         - cursor interaction
-
-        :see-also on_reslice_cursor_interaction
-        """
-        new_position = get_reslice_center(reslice_image_viewer)
-        if self.state.position != new_position:
-            self.state.position = new_position
-        # Because it is called within a co-routine, position is not
-        # flushed right away.
-        self.flush()
-
-    def on_reslice_cursor_interaction(self, reslice_image_widget, event):
-        """
-        Triggered when interacting with oblique lines.
-        Because it is called within a co-routine, position is not flushed right away.
-
-        There are 2 possible user interactions to modify the cursor:
-         - scroll
-         - cursor interaction
-        :see-also on_slice_scroll
-        """
-        self.state.update({
-            'position': get_reslice_center(reslice_image_widget),
-            'normals': get_reslice_normals(reslice_image_widget),
-        })
-        # Flushing will trigger rendering
-        self.flush()
-
-    def on_reslice_cursor_end_interaction(self, reslice_image_widget, event):
-        self.state.flush()  # flush state.position
-
-    def on_cursor_changed(self, position, normals, **kwargs):
-        set_reslice_center(self.get_reslice_image_viewer(), position)
-        set_reslice_normal(self.get_reslice_image_viewer(), normals[self.orientation.value], self.orientation.value)
-        self.update()
-
-    def get_slice_range(self):
-        reslice_image_viewer = self.get_reslice_image_viewer()
-        return [0, get_number_of_slices(reslice_image_viewer, self.orientation.value)]
-
-    def get_slice(self):
-        reslice_image_viewer = self.get_reslice_image_viewer()
-        return get_slice_index_from_position(self.state.position, reslice_image_viewer, self.orientation.value)
-
-    def set_slice(self, slice):
-        reslice_image_viewer = self.get_reslice_image_viewer()
-        position = get_position_from_slice_index(slice, reslice_image_viewer, self.orientation.value)
-        if position is not None and self.state.position != position:
-            self.state.position = position
-            self.flush()
-
-    def on_window_level_changed(self, window_level, **kwargs):
-        logger.debug(f"set_window_level: {window_level}")
-        modified = set_reslice_window_level(self.get_reslice_image_viewer(), window_level)
-        if modified:
-            self.update()
-
-    def _build_ui(self):
-        with self:
-            ViewGutter(self)
-
-
-class ThreeDView(VtkView):
-    def __init__(self, ref, **kwargs):
-        super().__init__(ref, classes="threed", **kwargs)
-        self._build_ui()
-
-    def get_volumes(self):
-        return [obj for objs in self.data.values() for obj in objs if obj.IsA('vtkVolume')]
-
-    def add_volume(self, image_data, data_id=None):
-        volume = render_volume_in_3D(
-            image_data,
-            self.renderer
-        )
-        self.register_data(data_id, volume)
-        self.update()
-
-    def add_mesh(self, poly_data, data_id=None):
-        actor = render_mesh_in_3D(
-            poly_data,
-            self.renderer
-        )
-        self.register_data(data_id, actor)
-        self.update()
-
-    def reset(self):
-        reset_3D(self.renderer)
-        self.update()
-
-    def set_volume_preset(self, data_id, preset_name, range):
-        logger.debug(f"set_volume_preset({data_id}): {preset_name}, {range}")
-        preset = PresetParser(self.state.presets).get_preset_by_name(preset_name)
-        volume = self.get_data(data_id)
-        if volume is None:
-            return
-        modified = PresetParser.apply_slicer_preset(preset, volume.GetProperty(), range)
-        if modified:
-            self.update()
-
-    def _build_ui(self):
-        with self:
-            ViewGutter(self)
-
-
-class QuadView(VContainer):
-    def __init__(self, **kwargs):
-        super().__init__(
-            classes="fill-height pa-0",
-            fluid=True,
-            **kwargs
-        )
-        self.views = []
-        self.state.fullscreen = None
-        self._build_ui()
-        self.ctrl.reset = self.reset
-        self.ctrl.clear = self.clear
-        self.ctrl.remove_data = self.remove_data
-
-    @property
-    def twod_views(self):
-        return [view for view in self.views if isinstance(view, SliceView)]
-
-    @property
-    def threed_views(self):
-        return [view for view in self.views if isinstance(view, ThreeDView)]
-
-    def remove_data(self, data_id=None):
-        for view in self.views:
-            view.unregister_data(data_id)
-        self.ctrl.view_update()
-
-    def clear(self):
-        for view in self.views:
-            view.unregister_all_data()
-        self.ctrl.view_update()
-
-    def reset(self):
-        for view in self.views:
-            view.reset()
-        self.ctrl.view_update()
-
-    def _build_ui(self):
-        with self:
-            with html.Div(
-                style=("""{
-                       display: 'grid',
-                       'grid-template-columns': fullscreen == null ? '1fr 1fr' : 'none',
-                       gap: '2px',
-                       width: '100%',
-                       height: '100%',
-                       position: 'relative'
-                       }""",),
-            ):
-                with SliceView(Orientation.SAGITTAL,
-                               ref="sag_view",
-                               v_if="fullscreen == null || fullscreen == 'sag_view'") as sag_view:
-                    self.views.append(sag_view)
-                with ThreeDView(ref="threed_view",
-                                v_if="fullscreen == null || fullscreen == 'threed_view'") as threed_view:
-                    self.views.append(threed_view)
-                with SliceView(Orientation.CORONAL, ref="cor_view",
-                               v_if="fullscreen == null || fullscreen == 'cor_view'") as cor_view:
-                    self.views.append(cor_view)
-                with SliceView(Orientation.AXIAL, ref="ax_view",
-                               v_if="fullscreen == null || fullscreen == 'ax_view'") as ax_view:
-                    self.views.append(ax_view)
+import logging
+
+from collections import defaultdict
+from dataclasses import dataclass
+from enum import Enum
+from trame.widgets import html, vtk, client
+from trame.widgets.vuetify2 import (VContainer, VCheckbox, VSlider)
+from ..utils import debounce, Button
+from .utils import (
+    create_rendering_pipeline,
+    get_number_of_slices,
+    get_position_from_slice_index,
+    get_reslice_center,
+    get_reslice_normals,
+    get_reslice_window_level,
+    get_slice_index_from_position,
+    remove_prop,
+    render_mesh_in_3D,
+    render_mesh_in_slice,
+    render_volume_as_overlay_in_slice,
+    render_volume_in_3D,
+    render_volume_in_slice,
+    reset_reslice,
+    reset_3D,
+    set_mesh_opacity,
+    set_mesh_color,
+    set_oblique_visibility,
+    set_slice_opacity,
+    set_slice_window_level,
+    set_reslice_center,
+    set_reslice_normal,
+    set_reslice_opacity,
+    set_reslice_window_level,
+    PresetParser
+)
+
+logger = logging.getLogger(__name__)
+
+
+class ToolsStrip(html.Div):
+    def __init__(self, **kwargs):
+        super().__init__(
+            classes="bg-grey-darken-4 d-flex flex-column align-center",
+            **kwargs,
+        )
+        client.Style(".v-input--selection-controls__input {margin-right: 0px!important}")
+
+        with self:
+            VCheckbox(
+                v_model=("obliques_visibility", True),
+                off_icon='mdi-eye-outline',
+                on_icon='mdi-eye-remove-outline',
+                color="black",
+                disabled=("selected.length === 0",)
+            )
+
+            Button(
+                tooltip="Reset Views",
+                icon="mdi-camera-flip-outline",
+                click=self.ctrl.reset,
+                disabled=("selected.length === 0",)
+            )
+
+
+@dataclass
+class SliderStateId:
+    value_id: str
+    min_id: str
+    max_id: str
+    step_id: str
+
+
+class ViewGutter(html.Div):
+    DEBOUNCED_SLIDER_UPDATE = True
+
+    def __init__(self, view, **kwargs):
+        super().__init__(
+            classes="gutter",
+            style=(
+                "position: absolute;"
+                "top: 0;"
+                "left: 0;"
+                "background-color: transparent;"
+                "height: 100%;"
+            ),
+            v_if=("selected.length > 0",),
+            **kwargs
+        )
+        assert view.id is not None
+        self.view = view
+        with self:
+            with html.Div(
+                v_if=("selected.length > 0",),
+                classes="gutter-content d-flex flex-column fill-height pa-2"
+            ):
+                Button(
+                    tooltip=("{{ fullscreen==null ? 'Extend to fullscreen' : 'Exit fullscreen' }}",),
+                    icon=("{{ fullscreen==null ? 'mdi-fullscreen' : 'mdi-fullscreen-exit' }}",),
+                    icon_color="white",
+                    click=self.toggle_fullscreen,
+                )
+                if isinstance(view, SliceView):
+                    slider_id = SliderStateId(
+                        value_id=f"slider_value_{view.id}",
+                        min_id=f"slider_min_{view.id}",
+                        max_id=f"slider_max_{view.id}",
+                        step_id=f"slider_step_{view.id}",
+                    )
+
+                    def _on_slice_view_modified(**kwargs):
+                        with self.state as state:
+                            range = view.get_slice_range()
+                            state.update({
+                                slider_id.min_id: range[0],
+                                slider_id.max_id: range[1],
+                                slider_id.step_id: 1,  # _view.get_slice_step()
+                                slider_id.value_id: view.get_slice()
+                            })
+
+                    self.state.change("position", "normals")(
+                        debounce(0.3, not ViewGutter.DEBOUNCED_SLIDER_UPDATE)(
+                            _on_slice_view_modified))
+
+                    VSlider(
+                        classes="slice-slider",
+                        hide_details=True,
+                        vertical=True,
+                        theme="dark",
+                        dense=True,
+                        height="100%",
+                        v_model=(slider_id.value_id, view.get_slice()),
+                        min=(slider_id.min_id, view.get_slice_range()[0]),
+                        max=(slider_id.max_id, view.get_slice_range()[1]),
+                        step=(slider_id.step_id, 1),
+                        input=(view.set_slice, f"[{slider_id.value_id}]"),
+                        # to lower the framerate when animating the slider
+                        start=self.ctrl.start_animation,
+                        end=self.ctrl.stop_animation,
+                        # needed to prevent None triggers
+                        v_if=(f'{slider_id.value_id} != null',)
+                    )
+
+    def toggle_fullscreen(self):
+        self.state.fullscreen = None if self.state.fullscreen else self.view.id
+
+
+class VtkView(vtk.VtkRemoteView):
+    """ Base class for VTK views """
+    def __init__(self, ref, **kwargs):
+        """ref is also used as id if no id is given. It can be used for CSS styling."""
+        renderer, render_window, interactor = create_rendering_pipeline()
+        super().__init__(render_window,
+                         interactive_quality=80,
+                         interactive_ratio=1,
+                         id=kwargs.pop("id", None) or ref,
+                         ref=ref,  # avoids recreating a view when UI is rebuilt
+                         **kwargs)
+        self.renderer = renderer
+        self.render_window = render_window
+        self.interactor = interactor
+        self.data = defaultdict(list)
+        self.ctrl.view_update.add(self.update)
+
+    def get_data_id(self, data):
+        return next((key for key, value in self.data.items() if data in value), None)
+
+    def get_data(self, data_id):
+        data = self.data.get(data_id, [])
+        return data[0] if len(data) else None
+
+    def get_actors(self, data_id):
+        data = [self.data[data_id]] if data_id in self.data else self.data.values()
+        return [obj for objs in data for obj in objs if obj.IsA('vtkActor')]
+
+    def register_data(self, data_id, data):
+        # Associate data (typically an actor) to data_id so that it can be
+        # removed when data_id is unregistered.
+        self.data[data_id].append(data)
+
+    def unregister_data(self, data_id, no_render=False, only_data=None):
+        """
+        :param only_data removes only the provided data if any, all associated if None
+        """
+        for data in list(self.data[data_id]):
+            if only_data is None or data == only_data:
+                remove_prop(self.renderer, data)
+                self.data[data_id].remove(data)
+        if len(self.data[data_id]) == 0:
+            self.data.pop(data_id)
+        if not no_render:
+            self.update()
+
+    def unregister_all_data(self, no_render=False):
+        data_ids = list(self.data.keys())
+        for data_id in data_ids:
+            self.unregister_data(data_id, True)
+        if not no_render:
+            self.update()
+
+    def remove_volume(self, data_id, no_render=False, only_data=None):
+        return self.unregister_data(data_id, no_render, only_data)
+
+    def remove_mesh(self, data_id, no_render=False, only_data=None):
+        return self.unregister_data(data_id, no_render, only_data)
+
+    def set_mesh_opacity(self, data_id, opacity):
+        modified = False
+        for actor in self.get_actors(data_id):
+            modified = set_mesh_opacity(actor, opacity) or modified
+        if modified is not False:
+            self.update()
+
+    def set_mesh_color(self, data_id, color):
+        modified = False
+        for actor in self.get_actors(data_id):
+            modified = set_mesh_color(actor, color) or modified
+        if modified is not False:
+            self.update()
+
+
+class Orientation(Enum):
+    SAGITTAL = 0
+    CORONAL = 1
+    AXIAL = 2
+
+
+class SliceView(VtkView):
+    """ Display volume as a 2D slice along a given axis/orientation """
+    _debounced_flush_initialized = False
+    DEBOUNCED_FLUSH = False
+
+    def __init__(self, orientation, ref, **kwargs):
+        super().__init__(ref=ref, classes=f"slice {orientation.name.lower()}", **kwargs)
+        self.orientation = orientation
+        if SliceView.DEBOUNCED_FLUSH and SliceView._debounced_flush_initialized is False:  # can't use hasattr here
+            SliceView._debounced_flush_initialized = True
+            self.server.controller.debounced_flush = debounce(0.3)(self.state.flush)
+
+        self._build_ui()
+
+        self.state.change("position", "normals")(self.on_cursor_changed)
+        self.state.change("obliques_visibility")(self.on_obliques_visibility_changed)
+
+        # in addition to self.ctrl.view_update for any view:
+        self.ctrl.slice_view_update.add(self.update)
+        # If a view is in animation, the other views must also be in animation to
+        # be rendered
+        self.ctrl.start_animation.add(self.start_animation)
+        self.ctrl.stop_animation.add(self.stop_animation)
+
+    def unregister_data(self, data_id, no_render=False, only_data=None):
+        super().unregister_data(data_id, no_render=True, only_data=None)
+        # we can't have secondary volumes without at least a primary volume
+        if not self.has_primary_volume() and self.has_secondary_volume():
+            image_slice = self.get_image_slices()[0]
+            secondary_data_id = self.get_data_id(image_slice)
+            # Replace the secondary volume into a primary volume
+            self.add_primary_volume(image_slice.GetMapper().GetDataSetInput(), secondary_data_id)
+            super().unregister_data(secondary_data_id, True, only_data=image_slice)
+
+        if not self.has_primary_volume() and self.has_mesh():
+            for mesh_slice in self.get_mesh_slices():
+                mesh_data_id = self.get_data_id(mesh_slice)
+                super().unregister_data(mesh_data_id, True, only_data=mesh_slice)
+
+        if not no_render:
+            self.update()
+
+    def flush(self):
+        if SliceView.DEBOUNCED_FLUSH:
+            self.ctrl.debounced_flush()
+        else:
+            self.state.flush()
+
+    def get_reslice_image_viewer(self, data_id=None):
+        """
+        Return the primary volume image viewer if any.
+        :param data_id if provided returns only if it matches data_id.
+        """
+        ids = [data_id] if data_id in self.data else self.data.keys()
+        data = [self.get_data(id) for id in ids if self.is_primary_volume(id)]
+        return data[0] if len(data) else None
+
+    def get_image_slices(self, data_id=None):
+        ids = [data_id] if data_id in self.data else self.data.keys()
+        data = [self.get_data(id) for id in ids if self.is_secondary_volume(id)]
+        return data
+
+    def get_mesh_slices(self, data_id=None):
+        data = [self.data[data_id]] if data_id in self.data else self.data.values()
+        return [obj for objs in data for obj in objs if obj.IsA('vtkActor')]
+
+    def add_primary_volume(self, image_data, data_id=None):
+        reslice_image_viewer = render_volume_in_slice(
+            image_data,
+            self.renderer,
+            self.orientation.value,
+            obliques=self.state.obliques_visibility
+        )
+        self.register_data(data_id, reslice_image_viewer)
+
+        reslice_cursor_widget = reslice_image_viewer.GetResliceCursorWidget()
+        reslice_image_viewer.AddObserver(
+            'InteractionEvent', self.on_slice_scroll)
+        reslice_cursor_widget.AddObserver(
+            'InteractionEvent', self.on_reslice_cursor_interaction)
+        reslice_cursor_widget.AddObserver(
+            'EndInteractionEvent', self.on_reslice_cursor_end_interaction)
+        reslice_image_viewer.GetInteractorStyle().AddObserver(
+            'WindowLevelEvent', self.on_window_leveling)
+
+        self.update()
+
+    def add_secondary_volume(self, image_data, data_id=None):
+        actor = render_volume_as_overlay_in_slice(
+            image_data,
+            self.renderer,
+            self.orientation.value
+        )
+        self.register_data(data_id, actor)
+        self.update()
+
+    def add_volume(self, image_data, data_id=None):
+        if not self.has_primary_volume():
+            self.add_primary_volume(image_data, data_id)
+            self.on_reslice_cursor_interaction(
+                self.get_reslice_image_viewer(), None)
+        else:
+            self.add_secondary_volume(image_data, data_id)
+
+    def add_mesh(self, poly_data, data_id=None):
+        actor = render_mesh_in_slice(
+            poly_data,
+            self.orientation.value,
+            self.renderer
+        )
+        self.register_data(data_id, actor)
+        self.update()
+
+    def is_primary_volume(self, data_id):
+        """
+        :see-also has_primary_volume, is_secondary_volume, get_reslice_image_viewer
+        """
+        data = self.get_data(data_id)
+        if not data:
+            return False
+        if data.IsA('vtkResliceImageViewer'):
+            return True
+        if data.IsA('vtkImageSlice'):
+            return False
+        return None
+
+    def is_secondary_volume(self, data_id):
+        """
+        :see-also is_primary_volume, get_image_slices
+        """
+        data = self.get_data(data_id)
+        if not data:
+            return False
+        if data.IsA('vtkImageSlice'):
+            return True
+        if data.IsA('vtkResliceImageViewer'):
+            return False
+        return None
+
+    def has_primary_volume(self):
+        return self.get_reslice_image_viewer() is not None
+
+    def has_secondary_volume(self):
+        return len(self.get_image_slices()) > 0
+
+    def has_mesh(self):
+        return len(self.get_mesh_slices()) > 0
+
+    def reset(self):
+        reslice_image_viewer = self.get_reslice_image_viewer()
+        if reslice_image_viewer is not None:
+            reset_reslice(reslice_image_viewer)
+            self.update()
+
+    def on_obliques_visibility_changed(self, obliques_visibility, **kwargs):
+        reslice_image_viewer = self.get_reslice_image_viewer()
+        if reslice_image_viewer is not None:
+            set_oblique_visibility(reslice_image_viewer, obliques_visibility)
+            self.update()
+
+    def set_volume_opacity(self, data_id, opacity):
+        logger.debug(f"set_volume_opacity({data_id}): {opacity}")
+        modified = False
+        reslice_image_viewer = self.get_reslice_image_viewer(data_id)
+        if reslice_image_viewer is not None:
+            modified = set_reslice_opacity(reslice_image_viewer, opacity)
+        for slice in self.get_image_slices(data_id):
+            modified = set_slice_opacity(slice, opacity) or modified
+        if modified:
+            self.update()
+
+    def set_volume_window_level(self, data_id, window_level):
+        logger.debug(f"set_volume_window_level({data_id}): {window_level}")
+        modified = False
+        reslice_image_viewer = self.get_reslice_image_viewer(data_id)
+        if reslice_image_viewer is not None:
+            modified = set_reslice_window_level(reslice_image_viewer, window_level)
+        for slice in self.get_image_slices(data_id):
+            modified = set_slice_window_level(slice, window_level) or modified
+        if modified:
+            self.update()
+
+    def set_volume_window_level_min_max(self, data_id, window_level_min_max):
+        """
+        :see-also set_volume_window_level
+        """
+        if window_level_min_max is not None:
+            window = window_level_min_max[1] - window_level_min_max[0]
+            level = (window_level_min_max[0] + window_level_min_max[1]) / 2
+            self.set_volume_window_level(data_id, (window, level))
+
+    def on_window_leveling(self, interactor_style, event):
+        self.ctrl.window_level_changed_in_view(
+            get_reslice_window_level(self.get_reslice_image_viewer()))
+
+    def on_slice_scroll(self, reslice_image_viewer, event):
+        """
+        Triggered when scrolling the current image.
+        There are 2 possible user interactions to modify the cursor:
+         - scroll
+         - cursor interaction
+
+        :see-also on_reslice_cursor_interaction
+        """
+        new_position = get_reslice_center(reslice_image_viewer)
+        if self.state.position != new_position:
+            self.state.position = new_position
+        # Because it is called within a co-routine, position is not
+        # flushed right away.
+        self.flush()
+
+    def on_reslice_cursor_interaction(self, reslice_image_widget, event):
+        """
+        Triggered when interacting with oblique lines.
+        Because it is called within a co-routine, position is not flushed right away.
+
+        There are 2 possible user interactions to modify the cursor:
+         - scroll
+         - cursor interaction
+        :see-also on_slice_scroll
+        """
+        self.state.update({
+            'position': get_reslice_center(reslice_image_widget),
+            'normals': get_reslice_normals(reslice_image_widget),
+        })
+        # Flushing will trigger rendering
+        self.flush()
+
+    def on_reslice_cursor_end_interaction(self, reslice_image_widget, event):
+        self.state.flush()  # flush state.position
+
+    def on_cursor_changed(self, position, normals, **kwargs):
+        set_reslice_center(self.get_reslice_image_viewer(), position)
+        set_reslice_normal(self.get_reslice_image_viewer(), normals[self.orientation.value], self.orientation.value)
+        self.update()
+
+    def get_slice_range(self):
+        reslice_image_viewer = self.get_reslice_image_viewer()
+        return [0, get_number_of_slices(reslice_image_viewer, self.orientation.value)]
+
+    def get_slice(self):
+        reslice_image_viewer = self.get_reslice_image_viewer()
+        return get_slice_index_from_position(self.state.position, reslice_image_viewer, self.orientation.value)
+
+    def set_slice(self, slice):
+        reslice_image_viewer = self.get_reslice_image_viewer()
+        position = get_position_from_slice_index(slice, reslice_image_viewer, self.orientation.value)
+        if position is not None and self.state.position != position:
+            self.state.position = position
+            self.flush()
+
+    def on_window_level_changed(self, window_level, **kwargs):
+        logger.debug(f"set_window_level: {window_level}")
+        modified = set_reslice_window_level(self.get_reslice_image_viewer(), window_level)
+        if modified:
+            self.update()
+
+    def _build_ui(self):
+        with self:
+            ViewGutter(self)
+
+
+class ThreeDView(VtkView):
+    def __init__(self, ref, **kwargs):
+        super().__init__(ref, classes="threed", **kwargs)
+        self._build_ui()
+
+    def get_volumes(self):
+        return [obj for objs in self.data.values() for obj in objs if obj.IsA('vtkVolume')]
+
+    def add_volume(self, image_data, data_id=None):
+        volume = render_volume_in_3D(
+            image_data,
+            self.renderer
+        )
+        self.register_data(data_id, volume)
+        self.update()
+
+    def add_mesh(self, poly_data, data_id=None):
+        actor = render_mesh_in_3D(
+            poly_data,
+            self.renderer
+        )
+        self.register_data(data_id, actor)
+        self.update()
+
+    def reset(self):
+        reset_3D(self.renderer)
+        self.update()
+
+    def set_volume_preset(self, data_id, preset_name, range):
+        logger.debug(f"set_volume_preset({data_id}): {preset_name}, {range}")
+        preset = PresetParser(self.state.presets).get_preset_by_name(preset_name)
+        volume = self.get_data(data_id)
+        if volume is None:
+            return
+        modified = PresetParser.apply_slicer_preset(preset, volume.GetProperty(), range)
+        if modified:
+            self.update()
+
+    def _build_ui(self):
+        with self:
+            ViewGutter(self)
+
+
+class QuadView(VContainer):
+    def __init__(self, **kwargs):
+        super().__init__(
+            classes="fill-height pa-0",
+            fluid=True,
+            **kwargs
+        )
+        self.views = []
+        self.state.fullscreen = None
+        self._build_ui()
+        self.ctrl.reset = self.reset
+        self.ctrl.clear = self.clear
+        self.ctrl.remove_data = self.remove_data
+
+    @property
+    def twod_views(self):
+        return [view for view in self.views if isinstance(view, SliceView)]
+
+    @property
+    def threed_views(self):
+        return [view for view in self.views if isinstance(view, ThreeDView)]
+
+    def remove_data(self, data_id=None):
+        for view in self.views:
+            view.unregister_data(data_id)
+        self.ctrl.view_update()
+
+    def clear(self):
+        for view in self.views:
+            view.unregister_all_data()
+        self.ctrl.view_update()
+
+    def reset(self):
+        for view in self.views:
+            view.reset()
+        self.ctrl.view_update()
+
+    def _build_ui(self):
+        with self:
+            with html.Div(
+                style=("""{
+                       display: 'grid',
+                       'grid-template-columns': fullscreen == null ? '1fr 1fr' : 'none',
+                       gap: '2px',
+                       width: '100%',
+                       height: '100%',
+                       position: 'relative'
+                       }""",),
+            ):
+                with SliceView(Orientation.SAGITTAL,
+                               ref="sag_view",
+                               v_if="fullscreen == null || fullscreen == 'sag_view'") as sag_view:
+                    self.views.append(sag_view)
+                with ThreeDView(ref="threed_view",
+                                v_if="fullscreen == null || fullscreen == 'threed_view'") as threed_view:
+                    self.views.append(threed_view)
+                with SliceView(Orientation.CORONAL, ref="cor_view",
+                               v_if="fullscreen == null || fullscreen == 'cor_view'") as cor_view:
+                    self.views.append(cor_view)
+                with SliceView(Orientation.AXIAL, ref="ax_view",
+                               v_if="fullscreen == null || fullscreen == 'ax_view'") as ax_view:
+                    self.views.append(ax_view)