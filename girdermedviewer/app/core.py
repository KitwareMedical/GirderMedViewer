import ast
import os
from urllib.parse import urljoin
from configparser import ConfigParser
<<<<<<< HEAD
=======
import logging
import sys
>>>>>>> b0c56e72
from trame.app import get_server
from trame.decorators import TrameApp, change
from trame.widgets import gwc, html
from trame.ui.vuetify import SinglePageWithDrawerLayout
from trame.widgets.vuetify2 import (VTextField, VContainer, VCard, VDialog, VRow, VSpacer)
from .girder.components import GirderDrawer
from .vtk.components import QuadView, ToolsStrip
<<<<<<< HEAD
from .vtk.utils import get_presets

from .objects import Scene
=======
from .utils import Button, is_valid_url
>>>>>>> b0c56e72

# ---------------------------------------------------------
# Engine class
# ---------------------------------------------------------


@TrameApp()
class MyTrameApp:
    def __init__(self, server=None):
        self.server = get_server(server, client_type="vue2")
        self.scene = Scene(self.server)

        self.load_config()
        self.configure_logs()

        self.state.trame__title = "GirderMedViewer"
        self.state.girder_connected = False
        self.state.obliques_visibility = True
        self.state.main_drawer = False
        self.state.user = None
        self.state.presets = get_presets()
        self.state.selected = []  # Items loaded and visible in the viewer
        self.state.last_clicked = 0
        self.state.action_keys = [{"for": []}]

        self._build_ui()
        if self.server.hot_reload:
            self.server.controller.on_server_reload.add(self._build_ui)

    @property
    def state(self):
        return self.server.state

    @property
    def ctrl(self):
        return self.server.controller

    def load_config(self, config_file_path=None):
        """
        Load the configuration file app.cfg if any and set the state variables accordingly.
        If provided, app.cfg must at least contain girder/api_root.
        """
        if config_file_path is None:
            current_working_directory = os.getcwd()
            config_file_path = os.path.join(current_working_directory, "app.cfg")

        if os.path.exists(config_file_path) is False:
            return

        self.config = ConfigParser()
        self.config.read(config_file_path)

        self.state.girder_url = self.config.get("girder", "default_url", fallback=None)

        self.state.app_name = self.config.get("ui", "name", fallback="Girder Medical Viewer")

        self.state.temp_dir = self.config.get("download", "directory", fallback=None)
        self.state.cache_mode = self.config.get("download", "cache_mode", fallback=None)

    def get_girder_config(self, girder_url, config_key, **kwargs):
        """
        Load the girder configuration of the specified girder_url if it has been configured in the file app.cfg
        else load the default one ("girder").
        Accepts raw, vars and fallback as keyword arguments (RawConfigParser.get method).
        """
        return self.config.get(
            girder_url if girder_url in self.config else "girder",
            config_key, **kwargs
        )

<<<<<<< HEAD
        self.state.temp_dir = config.get("download", "directory", fallback=None)
        self.state.cache_mode = config.get("download", "cache_mode", fallback=None)
        self.state.date_format = config.get("ui", "date_format", fallback="%Y-%m-%d %H:%M:00")
=======
    def connect_girder(self):
        self.provider = gwc.GirderProvider(
            value=self.state.api_url,
            trame_server=self.server
        )
        self.ctrl.provider_logout.add(self.provider.logout)
        self.provider.register_layout(self.ui)
        self.ui.flush_content()

    def disconnect_girder(self):
        # restore ui root to original root
        self.ui._current_root = self.ui._original_root
        self.ctrl.provider_logout.remove(self.provider.logout)
        del self.provider
        self.ui.flush_content()

    def configure_logs(self):
        log_level = self.config.get("logging", "log_level", fallback="INFO")
        logging.basicConfig(stream=sys.stdout)
        # Silence dependencies logs and keep only the application ones
        logging.getLogger().setLevel(logging.WARNING)
        logging.getLogger(__package__).setLevel(log_level)

    @change("girder_url")
    def set_girder_url(self, girder_url, **kwargs):
        if self.state.girder_connected:
            self.state.girder_connected = False
            self.state.default_location = {}
            self.disconnect_girder()

        if girder_url:
            api_root = self.get_girder_config(girder_url, "api_root")
            api_url = urljoin(
                girder_url,
                api_root
            )
            valid_url, self.state.girder_error = is_valid_url(api_url)
            if valid_url:
                self.state.api_url = api_url
                self.connect_girder()
                self.state.girder_connected = True
                self.state.default_location = ast.literal_eval(
                    self.get_girder_config(girder_url, "default_location", fallback="{}")
                )
                self.state.assetstore_dir = self.get_girder_config(
                    girder_url, "assetstore", fallback=None
                )
        else:
            self.state.girder_error = "URL required"
>>>>>>> b0c56e72

    @change("user")
    def set_user(self, user, **kwargs):
        self.state.user_name = f"{user.get('firstName', None)} {user.get('lastName', None)}" if user else None
        self.state.display_login_dialog = user is None
        self.state.main_drawer = user is not None

    def _build_ui(self, *args, **kwargs):
        with SinglePageWithDrawerLayout(
            self.server,
            show_drawer=False,
<<<<<<< HEAD
            width="450px"
        ) as layout:
            self.provider.register_layout(layout)
            layout.title.set_text(self.state.app_name)
            layout.toolbar.height = 75

            with layout.toolbar:
                with VBtn(
                    fixed=True,
                    right=True,
=======
            width="400px"
        ) as self.ui:
            self.ui.title.set_text(self.state.app_name)
            self.ui.toolbar.height = 75

            with self.ui.toolbar, VRow(align="center", style="margin: 0px"):
                VSpacer()
                VTextField(
                    error_messages=("girder_error", None),
                    placeholder="Enter a Girder URL",
                    clearable=True,
                    v_model=("girder_input", self.state.girder_url),
                    change="girder_url = girder_input",
                    click_clear="girder_url = ''",
                    disabled=("user",),
                    style="max-width: 500px; margin: 20px"
                )
                VSpacer()
                Button(
                    v_if=("user",),
                    tooltip="Log out",
                    text="{{ user_name }}",
                    icon="mdi-logout",
>>>>>>> b0c56e72
                    large=True,
                    click=self.ctrl.provider_logout
                )
                Button(
                    v_if=("!user",),
                    text="Login",
                    icon="mdi-login",
                    large=True,
                    click="display_login_dialog = !display_login_dialog",
                    disabled=("!girder_connected",)
                )

            with self.ui.content:
                with html.Div(
                    v_if=("user",),
                    fluid=True,
                    classes="fill-height d-flex flex-row flex-grow-1"
                ):
                    ToolsStrip()
                    quadView = QuadView()
                    self.scene.set_views(quadView.views)

<<<<<<< HEAD
            with layout.drawer:
                GirderDrawer()

            return layout
=======
            with self.ui.drawer:
                GirderDrawer(
                    self.quad_view,
                    v_if=("user",),
                )

            with VDialog(
                v_if=("!user && girder_connected",),
                v_model=("display_login_dialog",),
                max_width=500
            ), VCard(), VContainer():
                gwc.GirderAuthentication(
                    hide_forgot_password=True, register=False
                )
>>>>>>> b0c56e72
<|MERGE_RESOLUTION|>--- conflicted
+++ resolved
@@ -2,11 +2,8 @@
 import os
 from urllib.parse import urljoin
 from configparser import ConfigParser
-<<<<<<< HEAD
-=======
 import logging
 import sys
->>>>>>> b0c56e72
 from trame.app import get_server
 from trame.decorators import TrameApp, change
 from trame.widgets import gwc, html
@@ -14,13 +11,10 @@
 from trame.widgets.vuetify2 import (VTextField, VContainer, VCard, VDialog, VRow, VSpacer)
 from .girder.components import GirderDrawer
 from .vtk.components import QuadView, ToolsStrip
-<<<<<<< HEAD
 from .vtk.utils import get_presets
 
 from .objects import Scene
-=======
 from .utils import Button, is_valid_url
->>>>>>> b0c56e72
 
 # ---------------------------------------------------------
 # Engine class
@@ -76,6 +70,7 @@
         self.state.girder_url = self.config.get("girder", "default_url", fallback=None)
 
         self.state.app_name = self.config.get("ui", "name", fallback="Girder Medical Viewer")
+        self.state.date_format = self.config.get("ui", "date_format", fallback="%Y-%m-%d")
 
         self.state.temp_dir = self.config.get("download", "directory", fallback=None)
         self.state.cache_mode = self.config.get("download", "cache_mode", fallback=None)
@@ -91,11 +86,6 @@
             config_key, **kwargs
         )
 
-<<<<<<< HEAD
-        self.state.temp_dir = config.get("download", "directory", fallback=None)
-        self.state.cache_mode = config.get("download", "cache_mode", fallback=None)
-        self.state.date_format = config.get("ui", "date_format", fallback="%Y-%m-%d %H:%M:00")
-=======
     def connect_girder(self):
         self.provider = gwc.GirderProvider(
             value=self.state.api_url,
@@ -145,7 +135,6 @@
                 )
         else:
             self.state.girder_error = "URL required"
->>>>>>> b0c56e72
 
     @change("user")
     def set_user(self, user, **kwargs):
@@ -157,18 +146,6 @@
         with SinglePageWithDrawerLayout(
             self.server,
             show_drawer=False,
-<<<<<<< HEAD
-            width="450px"
-        ) as layout:
-            self.provider.register_layout(layout)
-            layout.title.set_text(self.state.app_name)
-            layout.toolbar.height = 75
-
-            with layout.toolbar:
-                with VBtn(
-                    fixed=True,
-                    right=True,
-=======
             width="400px"
         ) as self.ui:
             self.ui.title.set_text(self.state.app_name)
@@ -192,7 +169,6 @@
                     tooltip="Log out",
                     text="{{ user_name }}",
                     icon="mdi-logout",
->>>>>>> b0c56e72
                     large=True,
                     click=self.ctrl.provider_logout
                 )
@@ -215,15 +191,8 @@
                     quadView = QuadView()
                     self.scene.set_views(quadView.views)
 
-<<<<<<< HEAD
-            with layout.drawer:
-                GirderDrawer()
-
-            return layout
-=======
             with self.ui.drawer:
                 GirderDrawer(
-                    self.quad_view,
                     v_if=("user",),
                 )
 
@@ -234,5 +203,4 @@
             ), VCard(), VContainer():
                 gwc.GirderAuthentication(
                     hide_forgot_password=True, register=False
-                )
->>>>>>> b0c56e72
+                )